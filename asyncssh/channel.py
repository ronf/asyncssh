# Copyright (c) 2013-2020 by Ron Frederick <ronf@timeheart.net> and others.
#
# This program and the accompanying materials are made available under
# the terms of the Eclipse Public License v2.0 which accompanies this
# distribution and is available at:
#
#     http://www.eclipse.org/legal/epl-2.0/
#
# This program may also be made available under the following secondary
# licenses when the conditions for such availability set forth in the
# Eclipse Public License v2.0 are satisfied:
#
#    GNU General Public License, Version 2.0, or any later versions of
#    that license
#
# SPDX-License-Identifier: EPL-2.0 OR GPL-2.0-or-later
#
# Contributors:
#     Ron Frederick - initial implementation, API, and documentation

"""SSH channel and session handlers"""

import asyncio
import binascii
import codecs
import inspect
import re
import signal as _signal
<<<<<<< HEAD
import types
=======
from types import MappingProxyType
>>>>>>> e340d146

from .constants import DEFAULT_LANG, EXTENDED_DATA_STDERR
from .constants import MSG_CHANNEL_OPEN, MSG_CHANNEL_WINDOW_ADJUST
from .constants import MSG_CHANNEL_DATA, MSG_CHANNEL_EXTENDED_DATA
from .constants import MSG_CHANNEL_EOF, MSG_CHANNEL_CLOSE, MSG_CHANNEL_REQUEST
from .constants import MSG_CHANNEL_SUCCESS, MSG_CHANNEL_FAILURE
from .constants import OPEN_CONNECT_FAILED, PTY_OP_RESERVED, PTY_OP_END
from .constants import OPEN_REQUEST_X11_FORWARDING_FAILED
from .constants import OPEN_REQUEST_PTY_FAILED, OPEN_REQUEST_SESSION_FAILED
from .constants import __dict__ as constants

from .editor import SSHLineEditorChannel, SSHLineEditorSession

from .misc import ChannelOpenError, ProtocolError
from .misc import get_symbol_names, map_handler_name

from .packet import Boolean, Byte, String, UInt32, SSHPacketHandler


_pty_mode_names = get_symbol_names(constants, 'PTY_', 4)
_data_type_names = get_symbol_names(constants, 'EXTENDED_DATA_', 14)

_signal_regex = re.compile(r'SIG[^_]')
_signal_numbers = {k[3:]: int(v) for (k, v) in vars(_signal).items()
                   if _signal_regex.match(k)}
_signal_names = {v: k for (k, v) in _signal_numbers.items()}


class SSHChannel(SSHPacketHandler):
    """Parent class for SSH channels"""

    _handler_names = get_symbol_names(globals(), 'MSG_CHANNEL_')

    _read_datatypes = set()
    _write_datatypes = set()

    def __init__(self, conn, loop, encoding, errors, window, max_pktsize):
        """Initialize an SSH channel

           If encoding is set, data sent and received will be in the form
           of strings, converted on the wire to bytes using the specified
           encoding. If encoding is None, data sent and received must be
           provided as bytes.

           Window specifies the initial receive window size.

           Max_pktsize specifies the maximum length of a single data packet.

        """

        self._conn = conn
        self._loop = loop
        self._session = None
        self._extra = {'connection': conn}

        self._env = {}
        self._command = None
        self._subsystem = None

        self._send_state = 'closed'
        self._send_chan = None
        self._send_window = None
        self._send_pktsize = None
        self._send_paused = False
        self._send_buf = []
        self._send_buf_len = 0

        self._recv_state = 'closed'
        self._init_recv_window = window
        self._recv_window = window
        self._recv_pktsize = max_pktsize
        self._recv_paused = 'starting'
        self._recv_buf = []

        self._request_queue = []

        self._open_waiter = None
        self._request_waiters = []

        self._close_event = asyncio.Event()

        self._recv_chan = conn.add_channel(self)

        self._logger = conn.logger.get_child(context='chan=%d' %
                                             self._recv_chan)

        self.set_encoding(encoding, errors)
        self.set_write_buffer_limits()

    @property
    def logger(self):
        """A logger associated with this channel"""

        return self._logger

    def get_connection(self):
        """Return the connection used by this channel"""

        return self._conn

    def get_loop(self):
        """Return the event loop used by this channel"""

        return self._loop

    def get_encoding(self):
        """Return the encoding used by this channel"""

        return self._encoding, self._errors

    def set_encoding(self, encoding, errors='strict'):
        """Set the encoding on this channel"""

        self._encoding = encoding
        self._errors = errors

        if encoding:
            self._encoder = codecs.getincrementalencoder(encoding)(errors)
            self._decoder = codecs.getincrementaldecoder(encoding)(errors)
        else:
            self._encoder = None
            self._decoder = None

    def get_recv_window(self):
        """Return the configured receive window for this channel"""

        return self._init_recv_window

    def get_read_datatypes(self):
        """Return the legal read data types for this channel"""

        return self._read_datatypes

    def get_write_datatypes(self):
        """Return the legal write data types for this channel"""

        return self._write_datatypes

    def _cleanup(self, exc=None):
        """Clean up this channel"""

        if self._open_waiter:
            if not self._open_waiter.cancelled(): # pragma: no branch
                self._open_waiter.set_exception(
                    ChannelOpenError(OPEN_CONNECT_FAILED,
                                     'SSH connection closed'))

            self._open_waiter = None

        if self._request_waiters:
            for waiter in self._request_waiters:
                if not waiter.cancelled(): # pragma: no cover
                    if exc:
                        waiter.set_exception(exc)
                    else:
                        waiter.set_result(False)

            self._request_waiters = []

        if self._session is not None:
            self._session.connection_lost(exc)
            self._session = None

        self._close_event.set()

        if self._conn: # pragma: no branch
            self.logger.info('Channel closed%s',
                             ': ' + str(exc) if exc else '')

            self._conn.detach_x11_listener(self)

            self._conn.remove_channel(self._recv_chan)
            self._send_chan = None
            self._recv_chan = None
            self._conn = None

    def _close_send(self):
        """Discard unsent data and close the channel for sending"""

        # Discard unsent data
        self._send_buf = []
        self._send_buf_len = 0

        if self._send_state != 'closed':
            self.send_packet(MSG_CHANNEL_CLOSE)
            self._send_chan = None
            self._send_state = 'closed'

    def _discard_recv(self):
        """Discard unreceived data and clean up if close received"""

        # Discard unreceived data
        self._recv_buf = []
        self._recv_paused = False

        # If recv is close_pending, we know send is already closed
        if self._recv_state == 'close_pending':
            self._recv_state = 'closed'
            self._loop.call_soon(self._cleanup)

    async def _start_reading(self):
        """Start processing data on a new connection"""

        # If owner of the channel  didn't explicitly pause it at
        # startup, begin processing incoming data.

        if self._recv_paused == 'starting':
            self.logger.debug2('Reading from channel started')
            self._recv_paused = False
            self._flush_recv_buf()

    def _pause_resume_writing(self):
        """Pause or resume writing based on send buffer low/high water marks"""

        if self._send_paused:
            if self._send_buf_len <= self._send_low_water:
                self.logger.debug2('Writing from session resumed')

                self._send_paused = False
                self._session.resume_writing()
        else:
            if self._send_buf_len > self._send_high_water:
                self.logger.debug2('Writing from session paused')

                self._send_paused = True
                self._session.pause_writing()

    def _flush_send_buf(self):
        """Flush as much data in send buffer as the send window allows"""

        while self._send_buf and self._send_window:
            pktsize = min(self._send_window, self._send_pktsize)
            buf, datatype = self._send_buf[0]

            if len(buf) > pktsize:
                data = buf[:pktsize]
                del buf[:pktsize]
            else:
                data = buf
                del self._send_buf[0]

            self._send_buf_len -= len(data)
            self._send_window -= len(data)

            if datatype is None:
                self.send_packet(MSG_CHANNEL_DATA, String(data))
            else:
                self.send_packet(MSG_CHANNEL_EXTENDED_DATA,
                                 UInt32(datatype), String(data))

        self._pause_resume_writing()

        if not self._send_buf:
            if self._send_state == 'eof_pending':
                self.send_packet(MSG_CHANNEL_EOF)
                self._send_state = 'eof'
            elif self._send_state == 'close_pending':
                self._close_send()

    def _flush_recv_buf(self, exc=None):
        """Flush as much data in the recv buffer as the application allows"""

        while self._recv_buf and not self._recv_paused:
            self._deliver_data(*self._recv_buf.pop(0))

        if not self._recv_buf and self._recv_paused != 'starting':
            if self._encoding and not exc and \
                    self._recv_state in ('eof_pending', 'close_pending'):
                try:
                    self._decoder.decode(b'', True)
                except UnicodeDecodeError as unicode_exc:
                    raise ProtocolError(str(unicode_exc)) from None

            if self._recv_state == 'eof_pending':
                self._recv_state = 'eof'

                if (not self._session.eof_received() and
                        self._send_state == 'open'):
                    self.write_eof()

        if not self._recv_buf and self._recv_state == 'close_pending':
            self._recv_state = 'closed'
            self._loop.call_soon(self._cleanup, exc)

    def _deliver_data(self, data, datatype):
        """Deliver incoming data to the session"""

        self._recv_window -= len(data)

        if self._recv_window < self._init_recv_window / 2:
            adjust = self._init_recv_window - self._recv_window

            self.logger.debug2('Sending window adjust of %d bytes, '
                               'new window %d', adjust, self._init_recv_window)

            self.send_packet(MSG_CHANNEL_WINDOW_ADJUST, UInt32(adjust))
            self._recv_window = self._init_recv_window

        if self._encoding:
            try:
                data = self._decoder.decode(data)
            except UnicodeDecodeError as unicode_exc:
                raise ProtocolError(str(unicode_exc)) from None

        if self._session is not None:
            self._session.data_received(data, datatype)

    def _accept_data(self, data, datatype=None):
        """Accept new data on the channel

           This method accepts new data on the channel, immediately
           delivering it to the session if it hasn't paused reading.
           If it has paused, data is buffered until reading is resumed.

           Data sent after the channel has been closed by the session
           is dropped.

        """

        if not data:
            return

        if self._send_state in {'close_pending', 'closed'}:
            return

        datalen = len(data)

        if datalen > self._recv_window:
            raise ProtocolError('Window exceeded')

        if datatype:
            typename = ' from %s' % _data_type_names[datatype]
        else:
            typename = ''

        self.logger.debug2('Received %d data byte%s%s', datalen,
                           's' if datalen > 1 else '', typename)

        if self._recv_paused:
            self._recv_buf.append((data, datatype))
        else:
            self._deliver_data(data, datatype)

    def _service_next_request(self):
        """Process next item on channel request queue"""

        request, packet, _ = self._request_queue[0]

        name = '_process_' + map_handler_name(request) + '_request'
        handler = getattr(self, name, None)

        if callable(handler):
            result = handler(packet)
        else:
            self.logger.debug1('Received unknown channel request: %s', request)
            result = False

        if result is not None:
            self._report_response(result)

    def _report_response(self, result):
        """Report back the response to a previously issued channel request"""

        request, _, want_reply = self._request_queue.pop(0)

        if want_reply and self._send_state not in {'close_pending', 'closed'}:
            if result:
                self.send_packet(MSG_CHANNEL_SUCCESS)
            else:
                self.send_packet(MSG_CHANNEL_FAILURE)

        if result and request in {'shell', 'exec', 'subsystem'}:
            self._session.session_started()
            self.resume_reading()

        if self._request_queue:
            self._service_next_request()

    def process_connection_close(self, exc):
        """Process the SSH connection closing"""

        self.logger.info('Closing channel due to connection close')

        self._cleanup(exc)

    def process_open(self, send_chan, send_window, send_pktsize, session):
        """Process a channel open request"""

        self._send_chan = send_chan
        self._send_window = send_window
        self._send_pktsize = send_pktsize

        self.logger.debug2('  Initial send window %d, packet size %d',
                           send_window, send_pktsize)

        self._conn.create_task(self._finish_open_request(session), self.logger)

    def _wrap_session(self, session):
        """Hook to optionally wrap channel and session objects"""

        # By default, return the original channel and session objects
        return self, session

    async def _finish_open_request(self, session):
        """Finish processing a channel open request"""

        try:
            if inspect.isawaitable(session):
                session = await session

            if not self._conn:
                raise ChannelOpenError(OPEN_CONNECT_FAILED,
                                       'SSH connection closed')

            chan, self._session = self._wrap_session(session)

            self.logger.debug2('  Initial recv window %d, packet size %d',
                               self._recv_window, self._recv_pktsize)

            self._conn.send_channel_open_confirmation(self._send_chan,
                                                      self._recv_chan,
                                                      self._recv_window,
                                                      self._recv_pktsize)

            self._send_state = 'open'
            self._recv_state = 'open'

            self._session.connection_made(chan)
        except ChannelOpenError as exc:
            if self._conn:
                self._conn.send_channel_open_failure(self._send_chan, exc.code,
                                                     exc.reason, exc.lang)

            self._loop.call_soon(self._cleanup)

    def process_open_confirmation(self, send_chan, send_window,
                                  send_pktsize, packet):
        """Process a channel open confirmation"""

        if not self._open_waiter:
            raise ProtocolError('Channel not being opened')

        self._send_chan = send_chan
        self._send_window = send_window
        self._send_pktsize = send_pktsize

        self.logger.debug2('  Initial send window %d, packet size %d',
                           send_window, send_pktsize)

        self._send_state = 'open'
        self._recv_state = 'open'

        if not self._open_waiter.cancelled(): # pragma: no branch
            self._open_waiter.set_result(packet)

        self._open_waiter = None

    def process_open_failure(self, code, reason, lang):
        """Process a channel open failure"""

        if not self._open_waiter:
            raise ProtocolError('Channel not being opened')

        if not self._open_waiter.cancelled(): # pragma: no branch
            self._open_waiter.set_exception(
                ChannelOpenError(code, reason, lang))

        self._open_waiter = None
        self._loop.call_soon(self._cleanup)

    def _process_window_adjust(self, _pkttype, _pktid, packet):
        """Process a send window adjustment"""

        if self._recv_state not in {'open', 'eof_pending', 'eof'}:
            raise ProtocolError('Channel not open')

        adjust = packet.get_uint32()
        packet.check_end()

        self._send_window += adjust

        self.logger.debug2('Received window adjust of %d bytes, '
                           'new window %d', adjust, self._send_window)

        self._flush_send_buf()

    def _process_data(self, _pkttype, _pktid, packet):
        """Process incoming data"""

        if self._recv_state != 'open':
            raise ProtocolError('Channel not open for sending')

        data = packet.get_string()
        packet.check_end()

        self._accept_data(data)

    def _process_extended_data(self, _pkttype, _pktid, packet):
        """Process incoming extended data"""

        if self._recv_state != 'open':
            raise ProtocolError('Channel not open for sending')

        datatype = packet.get_uint32()
        data = packet.get_string()
        packet.check_end()

        if datatype not in self._read_datatypes:
            raise ProtocolError('Invalid extended data type')

        self._accept_data(data, datatype)

    def _process_eof(self, _pkttype, _pktid, packet):
        """Process an incoming end of file"""

        if self._recv_state != 'open':
            raise ProtocolError('Channel not open for sending')

        packet.check_end()

        self.logger.debug2('Received EOF')

        self._recv_state = 'eof_pending'
        self._flush_recv_buf()

    def _process_close(self, _pkttype, _pktid, packet):
        """Process an incoming channel close"""

        if self._recv_state not in {'open', 'eof_pending', 'eof'}:
            raise ProtocolError('Channel not open')

        packet.check_end()

        self.logger.info('Received channel close')

        self._close_send()

        self._recv_state = 'close_pending'
        self._flush_recv_buf()

    def _process_request(self, _pkttype, _pktid, packet):
        """Process an incoming channel request"""

        if self._recv_state not in {'open', 'eof_pending', 'eof'}:
            raise ProtocolError('Channel not open')

        request = packet.get_string()
        want_reply = packet.get_boolean()

        try:
            request = request.decode('ascii')
        except UnicodeDecodeError:
            raise ProtocolError('Invalid channel request') from None

        self._request_queue.append((request, packet, want_reply))
        if len(self._request_queue) == 1:
            self._service_next_request()

    def _process_response(self, pkttype, _pktid, packet):
        """Process a success or failure response"""

        packet.check_end()

        if self._request_waiters:
            waiter = self._request_waiters.pop(0)
            if not waiter.cancelled(): # pragma: no branch
                waiter.set_result(pkttype == MSG_CHANNEL_SUCCESS)
        else:
            raise ProtocolError('Unexpected channel response')

    def _process_keepalive_at_openssh_dot_com_request(self, packet):
        """Process an incoming OpenSSH keepalive request"""

        packet.check_end()

        self.logger.debug2('Received OpenSSH keepalive channel request')
        return True

    _packet_handlers = {
        MSG_CHANNEL_WINDOW_ADJUST:      _process_window_adjust,
        MSG_CHANNEL_DATA:               _process_data,
        MSG_CHANNEL_EXTENDED_DATA:      _process_extended_data,
        MSG_CHANNEL_EOF:                _process_eof,
        MSG_CHANNEL_CLOSE:              _process_close,
        MSG_CHANNEL_REQUEST:            _process_request,
        MSG_CHANNEL_SUCCESS:            _process_response,
        MSG_CHANNEL_FAILURE:            _process_response
    }

    async def _open(self, chantype, *args):
        """Make a request to open the channel"""

        if self._send_state != 'closed':
            raise OSError('Channel already open')

        self._open_waiter = self._loop.create_future()

        self.logger.debug2('  Initial recv window %d, packet size %d',
                           self._recv_window, self._recv_pktsize)

        self._conn.send_packet(MSG_CHANNEL_OPEN, String(chantype),
                               UInt32(self._recv_chan),
                               UInt32(self._recv_window),
                               UInt32(self._recv_pktsize), *args, handler=self)

        return await self._open_waiter

    def send_packet(self, pkttype, *args):
        """Send a packet on the channel"""

        if self._send_chan is None: # pragma: no cover
            return

        payload = UInt32(self._send_chan) + b''.join(args)

        self._conn.send_packet(pkttype, payload, handler=self)

    def _send_request(self, request, *args, want_reply=False):
        """Send a channel request"""

        self.send_packet(MSG_CHANNEL_REQUEST, String(request),
                         Boolean(want_reply), *args)

    async def _make_request(self, request, *args):
        """Make a channel request and wait for the response"""

        if self._send_chan is None:
            return False

        waiter = self._loop.create_future()
        self._request_waiters.append(waiter)
        self._send_request(request, *args, want_reply=True)
        return await waiter

    def abort(self):
        """Forcibly close the channel

           This method can be called to forcibly close the channel, after
           which no more data can be sent or received. Any unsent buffered
           data and any incoming data in flight will be discarded.

        """

        self.logger.info('Aborting channel')

        if self._send_state not in {'close_pending', 'closed'}:
            # Send an immediate close, discarding unsent data
            self._close_send()

        if self._recv_state != 'closed':
            # Discard unreceived data
            self._discard_recv()

    def close(self):
        """Cleanly close the channel

           This method can be called to cleanly close the channel, after
           which no more data can be sent or received. Any unsent buffered
           data will be flushed asynchronously before the channel is
           closed.

        """

        self.logger.info('Closing channel')

        if self._send_state not in {'close_pending', 'closed'}:
            # Send a close only after sending unsent data
            self._send_state = 'close_pending'
            self._flush_send_buf()

        if self._recv_state != 'closed':
            # Discard unreceived data
            self._discard_recv()

    def is_closing(self):
        """Return if the channel is closing or is closed"""

        return self._send_state != 'open'

    async def wait_closed(self):
        """Wait for this channel to close

           This method is a coroutine which can be called to block until
           this channel has finished closing.

        """

        await self._close_event.wait()

    def get_extra_info(self, name, default=None):
        """Get additional information about the channel

           This method returns extra information about the channel once
           it is established. Supported values include `'connection'`
           to return the SSH connection this channel is running over plus
           all of the values supported on that connection.

           For TCP channels, the values `'local_peername'` and
           `'remote_peername'` are added to return the local and remote
           host and port information for the tunneled TCP connection.

           For UNIX channels, the values `'local_peername'` and
           `'remote_peername'` are added to return the local and remote
           path information for the tunneled UNIX domain socket connection.
           Since UNIX domain sockets provide no "source" address, only
           one of these will be filled in.

           See :meth:`get_extra_info() <SSHClientConnection.get_extra_info>`
           on :class:`SSHClientConnection` for more information.

           Additional information stored on the channel by calling
           :meth:`set_extra_info` can also be returned here.

        """

        return self._extra.get(name, self._conn.get_extra_info(name, default)
                               if self._conn else default)

    def set_extra_info(self, **kwargs):
        """Store additional information associated with the channel

           This method allows extra information to be associated with the
           channel. The information to store should be passed in as
           keyword parameters and can later be returned by calling
           :meth:`get_extra_info` with one of the keywords as the name
           to retrieve.

        """

        self._extra.update(**kwargs)

    def can_write_eof(self):
        """Return whether the channel supports :meth:`write_eof`

           This method always returns `True`.

        """

        # pylint: disable=no-self-use
        return True

    def get_write_buffer_size(self):
        """Return the current size of the channel's output buffer

           This method returns how many bytes are currently in the
           channel's output buffer waiting to be written.

        """

        return self._send_buf_len

    def set_write_buffer_limits(self, high=None, low=None):
        """Set the high- and low-water limits for write flow control

           This method sets the limits used when deciding when to call
           the :meth:`pause_writing() <SSHClientSession.pause_writing>`
           and :meth:`resume_writing() <SSHClientSession.resume_writing>`
           methods on SSH sessions. Writing will be paused when the write
           buffer size exceeds the high-water mark, and resumed when the
           write buffer size equals or drops below the low-water mark.

        """

        if high is None:
            high = 4*low if low is not None else 65536

        if low is None:
            low = high // 4

        if not 0 <= low <= high:
            raise ValueError('high (%r) must be >= low (%r) must be >= 0' %
                             (high, low))

        self.logger.debug1('Set write buffer limits: low-water=%d, '
                           'high-water=%d', low, high)

        self._send_high_water = high
        self._send_low_water = low
        self._pause_resume_writing()

    def write(self, data, datatype=None):
        """Write data on the channel

           This method can be called to send data on the channel. If
           an encoding was specified when the channel was created, the
           data should be provided as a string and will be converted
           using that encoding. Otherwise, the data should be provided
           as bytes.

           An extended data type can optionally be provided. For
           instance, this is used from a :class:`SSHServerSession`
           to write data to `stderr`.

           :param data:
               The data to send on the channel
           :param datatype: (optional)
               The extended data type of the data, from :ref:`extended
               data types <ExtendedDataTypes>`
           :type data: `str` or `bytes`
           :type datatype: `int`

           :raises: :exc:`OSError` if the channel isn't open for sending
                    or the extended data type is not valid for this type
                    of channel

        """

        if self._send_state != 'open':
            raise BrokenPipeError('Channel not open for sending')

        if datatype is not None and datatype not in self._write_datatypes:
            raise OSError('Invalid extended data type')

        datalen = len(data)

        if datalen == 0:
            return

        if self._encoding:
            data = self._encoder.encode(data)

        if datatype:
            typename = ' to %s' % _data_type_names[datatype]
        else:
            typename = ''

        self.logger.debug2('Sending %d data byte%s%s', datalen,
                           's' if datalen > 1 else '', typename)

        self._send_buf.append((bytearray(data), datatype))
        self._send_buf_len += datalen
        self._flush_send_buf()

    def writelines(self, list_of_data, datatype=None):
        """Write a list of data bytes on the channel

           This method can be called to write a list (or any iterable) of
           data bytes to the channel. It is functionality equivalent to
           calling :meth:`write` on each element in the list.

           :param list_of_data:
               The data to send on the channel
           :param datatype: (optional)
               The extended data type of the data, from :ref:`extended
               data types <ExtendedDataTypes>`
           :type list_of_data: iterable of `str` or `bytes`
           :type datatype: `int`

           :raises: :exc:`OSError` if the channel isn't open for sending
                    or the extended data type is not valid for this type
                    of channel

        """

        sep = '' if self._encoding else b''
        return self.write(sep.join(list_of_data), datatype)

    def write_eof(self):
        """Write EOF on the channel

           This method sends an end-of-file indication on the
           channel, after which no more data can be sent. The
           channel remains open, though, and data may still be
           sent in the other direction.

           :raises: :exc:`OSError` if the channel isn't open for sending

        """

        self.logger.debug2('Sending EOF')

        if self._send_state == 'open':
            self._send_state = 'eof_pending'
            self._flush_send_buf()

    def pause_reading(self):
        """Pause delivery of incoming data

           This method is used to temporarily suspend delivery of incoming
           channel data. After this call, incoming data will no longer
           be delivered until :meth:`resume_reading` is called. Data will be
           buffered locally up to the configured SSH channel window size,
           but window updates will no longer be sent, eventually causing
           back pressure on the remote system.

           .. note:: Channel close notifications are not suspended by this
                     call. If the remote system closes the channel while
                     delivery is suspended, the channel will be closed even
                     though some buffered data may not have been delivered.

        """

        self.logger.debug2('Reading from channel paused')

        self._recv_paused = True

    def resume_reading(self):
        """Resume delivery of incoming data

           This method can be called to resume delivery of incoming data
           which was suspended by a call to :meth:`pause_reading`. As soon
           as this method is called, any buffered data will be delivered
           immediately. A pending end-of-file notication may also be
           delivered if one was queued while reading was paused.

        """

        if self._recv_paused:
            self.logger.debug2('Reading from channel resumed')

            self._recv_paused = False
            self._flush_recv_buf()

    def get_environment(self):
        """Return the environment for this session

           This method returns the environment set by the client when
           the session was opened. On the server, calls to this method
           should only be made after :meth:`session_started
           <SSHServerSession.session_started>` has been called on the
           :class:`SSHServerSession`. When using the stream-based API,
           calls to this can be made at any time after the handler
           function has started up.

           :returns: A dictionary containing the environment variables
                     set by the client

        """

        return MappingProxyType(self._env)

    def get_command(self):
        """Return the command the client requested to execute, if any

           This method returns the command the client requested to
           execute when the session was opened, if any. If the client
           did not request that a command be executed, this method
           will return `None`. On the server, alls to this method
           should only be made after :meth:`session_started
           <SSHServerSession.session_started>` has been called on the
           :class:`SSHServerSession`. When using the stream-based API,
           calls to this can be made at any time after the handler
           function has started up.

        """

        return self._command

    def get_subsystem(self):
        """Return the subsystem the client requested to open, if any

           This method returns the subsystem the client requested to
           open when the session was opened, if any. If the client
           did not request that a subsystem be opened, this method will
           return `None`. On the server, calls to this method should
           only be made after :meth:`session_started
           <SSHServerSession.session_started>` has been called on the
           :class:`SSHServerSession`. When using the stream-based API,
           calls to this can be made at any time after the handler
           function has started up.

        """

        return self._subsystem


class SSHClientChannel(SSHChannel):
    """SSH client channel"""

    _read_datatypes = {EXTENDED_DATA_STDERR}

    def __init__(self, conn, loop, encoding, errors, window, max_pktsize):
        super().__init__(conn, loop, encoding, errors, window, max_pktsize)

        self._exit_status = None
        self._exit_signal = None

    async def create(self, session_factory, command, subsystem, env,
                     request_pty, term_type, term_size, term_modes,
                     x11_forwarding, x11_display, x11_auth_path,
                     x11_single_connection, agent_forwarding):
        """Create an SSH client session"""

        self.logger.info('Requesting new SSH session')

        packet = await self._open(b'session')

        # Client sessions should have no extra data in the open confirmation
        packet.check_end()

        self._session = session_factory()
        self._session.connection_made(self)

        self._env = env
        self._command = command
        self._subsystem = subsystem

        for name, value in env.items():
            self.logger.debug1('  Env: %s=%s', name, value)
            self._send_request(b'env', String(str(name)), String(str(value)))

        if request_pty:
            self.logger.debug1('  Terminal type: %s', term_type or 'None')

            if not term_size:
                width = height = pixwidth = pixheight = 0
            elif len(term_size) == 2:
                width, height = term_size
                pixwidth = pixheight = 0
                self.logger.debug1('  Terminal size: %sx%s', width, height)
            elif len(term_size) == 4:
                width, height, pixwidth, pixheight = term_size
                self.logger.debug1('  Terminal size: %sx%s (%sx%s pixels)',
                                   width, height, pixwidth, pixheight)
            else:
                raise ValueError('If set, terminal size must be a tuple of '
                                 '2 or 4 integers')

            modes = b''
            for mode, value in term_modes.items():
                if mode <= PTY_OP_END or mode >= PTY_OP_RESERVED:
                    raise ValueError('Invalid pty mode: %s' % mode)

                name = _pty_mode_names.get(mode, str(mode))
                self.logger.debug2('  Mode %s: %s', name, value)
                modes += Byte(mode) + UInt32(value)

            modes += Byte(PTY_OP_END)

            if not (await self._make_request(b'pty-req',
                                             String(term_type or ''),
                                             UInt32(width), UInt32(height),
                                             UInt32(pixwidth),
                                             UInt32(pixheight),
                                             String(modes))):
                self.close()
                raise ChannelOpenError(OPEN_REQUEST_PTY_FAILED,
                                       'PTY request failed')

        if x11_forwarding:
            self.logger.debug1('  X11 forwarding enabled')

            try:
                auth_proto, remote_auth, screen = \
                    await self._conn.attach_x11_listener(
                        self, x11_display, x11_auth_path, x11_single_connection)
            except ValueError as exc:
                if x11_forwarding != 'ignore_failure':
                    raise ChannelOpenError(OPEN_REQUEST_X11_FORWARDING_FAILED,
                                           str(exc)) from None
                else:
                    auth_proto = None
                    self.logger.info('  X11 forwarding attach failure ignored')

            if auth_proto:
                result = await self._make_request(
                    b'x11-req', Boolean(x11_single_connection),
                    String(auth_proto), String(binascii.b2a_hex(remote_auth)),
                    UInt32(screen))

                if not result:
                    if self._conn: # pragma: no branch
                        self._conn.detach_x11_listener(self)

                    if x11_forwarding != 'ignore_failure':
                        raise ChannelOpenError(
                            OPEN_REQUEST_X11_FORWARDING_FAILED,
                            'X11 forwarding request failed')
                    else:
                        self.logger.info(
                            '  X11 forwarding request failure ignored')

        if agent_forwarding:
            self.logger.debug1('  Agent forwarding enabled')
            self._send_request(b'auth-agent-req@openssh.com')

        if command:
            self.logger.info('  Command: %s', command)
            result = await self._make_request(b'exec', String(command))
        elif subsystem:
            self.logger.info('  Subsystem: %s', subsystem)
            result = await self._make_request(b'subsystem', String(subsystem))
        else:
            self.logger.info('  Interactive shell requested')
            result = await self._make_request(b'shell')

        if not result:
            self.close()
            raise ChannelOpenError(OPEN_REQUEST_SESSION_FAILED,
                                   'Session request failed')

        self._session.session_started()
        self._conn.create_task(self._start_reading(), self.logger)

        return self._session

    def _process_xon_xoff_request(self, packet):
        """Process a request to set up XON/XOFF processing"""

        client_can_do = packet.get_boolean()
        packet.check_end()

        self.logger.info('Received XON/XOFF flow control %s request',
                         'enable' if client_can_do else 'disable')

        self._session.xon_xoff_requested(client_can_do)
        return True

    def _process_exit_status_request(self, packet):
        """Process a request to deliver exit status"""

        status = packet.get_uint32() & 0xff
        packet.check_end()

        self.logger.info('Received exit status %d', status)

        self._exit_status = status
        self._session.exit_status_received(status)
        return True

    def _process_exit_signal_request(self, packet):
        """Process a request to deliver an exit signal"""

        signal = packet.get_string()
        core_dumped = packet.get_boolean()
        msg = packet.get_string()
        lang = packet.get_string()
        packet.check_end()

        try:
            signal = signal.decode('ascii')
            msg = msg.decode('utf-8')
            lang = lang.decode('ascii')
        except UnicodeDecodeError:
            raise ProtocolError('Invalid exit signal request') from None

        self.logger.info('Received exit signal %s', signal)
        self.logger.debug1('  Core dumped: %s', core_dumped)
        self.logger.debug1('  Message: %s', msg)

        self._exit_signal = (signal, core_dumped, msg, lang)
        self._session.exit_signal_received(signal, core_dumped, msg, lang)
        return True

    def get_exit_status(self):
        """Return the session's exit status

           This method returns the exit status of the session if one has
           been sent. If an exit signal was sent, this method returns -1
           and the exit signal information can be collected by calling
           :meth:`get_exit_signal`. If neither has been sent, this method
           returns `None`.

        """

        if self._exit_status is not None:
            return self._exit_status
        elif self._exit_signal:
            return -1
        else:
            return None

    def get_exit_signal(self):
        """Return the session's exit signal, if one was sent

           This method returns information about the exit signal sent on
           this session. If an exit signal was sent, a tuple is returned
           containing the signal name, a boolean for whether a core dump
           occurred, a message associated with the signal, and the language
           the message was in. Otherwise, this method returns `None`.

        """

        return self._exit_signal

    def get_returncode(self):
        """Return the session's exit status or signal

           This method returns the exit status of the session if one has
           been sent. If an exit signal was sent, this method returns
           the negative of the numeric value of that signal, matching
           the behavior of :meth:`asyncio.SubprocessTransport.get_returncode`.
           If neither has been sent, this method returns `None`.

           :returns: `int` or `None`

        """

        if self._exit_status is not None:
            return self._exit_status
        elif self._exit_signal:
            return -_signal_numbers.get(self._exit_signal[0], 99)
        else:
            return None

    def change_terminal_size(self, width, height, pixwidth=0, pixheight=0):
        """Change the terminal window size for this session

           This method changes the width and height of the terminal
           associated with this session.

           :param width:
               The width of the terminal in characters
           :param height:
               The height of the terminal in characters
           :param pixwidth: (optional)
               The width of the terminal in pixels
           :param pixheight: (optional)
               The height of the terminal in pixels
           :type width: `int`
           :type height: `int`
           :type pixwidth: `int`
           :type pixheight: `int`

        """

        if pixwidth or pixheight:
            self.logger.info('Sending window size change: %sx%s (%sx%s pixels)',
                             width, height, pixwidth, pixheight)
        else:
            self.logger.info('Sending window size change: %sx%s', width, height)

        self._send_request(b'window-change', UInt32(width), UInt32(height),
                           UInt32(pixwidth), UInt32(pixheight))

    def send_break(self, msec):
        """Send a break to the remote process

           This method requests that the server perform a break
           operation on the remote process or service as described in
           :rfc:`4335`.

           :param msec:
               The duration of the break in milliseconds
           :type msec: `int`

           :raises: :exc:`OSError` if the channel is not open

        """

        self.logger.info('Sending %d msec break', msec)

        self._send_request(b'break', UInt32(msec))

    def send_signal(self, signal):
        """Send a signal to the remote process

           This method can be called to deliver a signal to the remote
           process or service. Signal names should be as described in
           section 6.10 of :rfc:`RFC 4254 <4254#section-6.10>`, or
           can be integer values as defined in the :mod:`signal`
           module, in which case they will be translated to their
           corresponding signal name before being sent.

           .. note:: OpenSSH's SSH server implementation prior to version
                     7.9 does not support this message, so attempts to
                     use :meth:`send_signal`, :meth:`terminate`, or
                     :meth:`kill` with an older OpenSSH SSH server will
                     end up being ignored. This was tracked in OpenSSH
                     `bug 1424`__.

                     __ https://bugzilla.mindrot.org/show_bug.cgi?id=1424

           :param signal:
               The signal to deliver
           :type signal: `str` or `int`

           :raises: | :exc:`OSError` if the channel is not open
                    | :exc:`ValueError` if the signal number is unknown

        """

        if isinstance(signal, int):
            try:
                signal = _signal_names[signal]
            except KeyError:
                raise ValueError('Unknown signal: %s' % int(signal)) from None

        self.logger.info('Sending %s signal', signal)

        self._send_request(b'signal', String(signal))

    def terminate(self):
        """Terminate the remote process

           This method can be called to terminate the remote process or
           service by sending it a `TERM` signal.

           :raises: :exc:`OSError` if the channel is not open

           .. note:: If your server-side runs on OpenSSH,
                     this might be ineffective;
                     for more details, see the note in
                     :meth:`send_signal`

        """

        self.send_signal('TERM')

    def kill(self):
        """Forcibly kill the remote process

           This method can be called to forcibly stop the remote process
           or service by sending it a `KILL` signal.

           :raises: :exc:`OSError` if the channel is not open

           .. note:: If your server-side runs on OpenSSH,
                     this might be ineffective;
                     for more details, see the note in
                     :meth:`send_signal`

        """

        self.send_signal('KILL')


class SSHServerChannel(SSHChannel):
    """SSH server channel"""

    _write_datatypes = {EXTENDED_DATA_STDERR}

    def __init__(self, conn, loop, allow_pty, line_editor, line_history,
                 max_line_length, encoding, errors, window, max_pktsize):
        """Initialize an SSH server channel"""

        super().__init__(conn, loop, encoding, errors, window, max_pktsize)

        self._env = conn.get_key_option('environment', {})

        self._allow_pty = allow_pty
        self._line_editor = line_editor
        self._line_history = line_history
        self._max_line_length = max_line_length
        self._term_type = None
        self._term_size = (0, 0, 0, 0)
        self._term_modes = {}
        self._x11_display = None

        self.logger.info('New SSH session requested')

    def _wrap_session(self, session):
        """Wrap a line editor around the session if enabled"""

        if self._line_editor:
            chan = SSHLineEditorChannel(self, session, self._line_history,
                                        self._max_line_length)
            session = SSHLineEditorSession(chan, session)
        else:
            chan = self

        return chan, session

    def _process_pty_req_request(self, packet):
        """Process a request to open a pseudo-terminal"""

        term_type = packet.get_string()
        width = packet.get_uint32()
        height = packet.get_uint32()
        pixwidth = packet.get_uint32()
        pixheight = packet.get_uint32()
        modes = packet.get_string()
        packet.check_end()

        if not self._allow_pty or \
           not self._conn.check_key_permission('pty') or \
           not self._conn.check_certificate_permission('pty'):
            self.logger.info('PTY request denied: PTY not permitted')
            return False

        try:
            term_type = term_type.decode('ascii')
        except UnicodeDecodeError:
            raise ProtocolError('Invalid pty request') from None

        term_size = (width, height, pixwidth, pixheight)
        term_modes = {}

        self.logger.debug1('  Terminal type: %s', term_type)

        if pixwidth or pixheight:
            self.logger.debug1('  Terminal size: %sx%s (%sx%s pixels)',
                               width, height, pixwidth, pixheight)
        else:
            self.logger.debug1('  Terminal size: %sx%s', width, height)

        idx = 0
        while idx < len(modes):
            mode = modes[idx]
            idx += 1
            if mode == PTY_OP_END or mode >= PTY_OP_RESERVED:
                break

            if idx+4 <= len(modes):
                name = _pty_mode_names.get(mode, str(mode))
                value = int.from_bytes(modes[idx:idx+4], 'big')
                self.logger.debug2('  Mode %s: %s', name, value)
                term_modes[mode] = value
                idx += 4
            else:
                raise ProtocolError('Invalid pty modes string')

        result = self._session.pty_requested(term_type, term_size, term_modes)

        if result:
            self.logger.info('  PTY created')

            if self._line_editor:
                self.logger.info('  Line editor enabled')

            self._term_type = term_type
            self._term_size = term_size
            self._term_modes = term_modes
        else:
            self.logger.info('  PTY creation failed')

        return result

    def _process_x11_req_request(self, packet):
        """Process request to enable X11 forwarding"""

        _ = packet.get_boolean()                        # single_connection
        auth_proto = packet.get_string()
        auth_data = packet.get_string()
        screen = packet.get_uint32()
        packet.check_end()

        try:
            auth_data = binascii.a2b_hex(auth_data)
        except binascii.Error:
            self.logger.debug1('  Invalid X11 auth data')
            return False

        self._conn.create_task(self._finish_x11_req_request(auth_proto,
                                                            auth_data, screen),
                               self.logger)

    async def _finish_x11_req_request(self, auth_proto, auth_data, screen):
        """Finish processing request to enable X11 forwarding"""

        self._x11_display = await self._conn.attach_x11_listener(
            self, auth_proto, auth_data, screen)

        if self._x11_display:
            self.logger.debug1('  X11 forwarding enabled')
            self._report_response(True)
        else:
            self.logger.debug1('  X11 forwarding failed')
            self._report_response(False)

    def _process_auth_agent_req_at_openssh_dot_com_request(self, packet):
        """Process a request to enable ssh-agent forwarding"""

        packet.check_end()

        self._conn.create_task(self._finish_agent_req_request(), self.logger)

    async def _finish_agent_req_request(self):
        """Finish processing request to enable agent forwarding"""

        if await self._conn.create_agent_listener():
            self.logger.debug1('  Agent forwarding enabled')
            self._report_response(True)
        else:
            self.logger.debug1('  Agent forwarding failed')
            self._report_response(False)

    def _process_env_request(self, packet):
        """Process a request to set an environment variable"""

        name = packet.get_string()
        value = packet.get_string()
        packet.check_end()

        try:
            name = name.decode('utf-8')
            value = value.decode('utf-8')
        except UnicodeDecodeError:
            self.logger.debug1('Invalid environment data')
            return False

        self.logger.debug1('  Env: %s=%s', name, value)
        self._env[name] = value
        return True

    def _start_session(self, command=None, subsystem=None):
        """Tell the session what type of channel is being requested"""

        forced_command = self._conn.get_certificate_option('force-command')

        if forced_command is None:
            forced_command = self._conn.get_key_option('command')

        if forced_command is not None:
            self.logger.info('  Forced command override: %s', forced_command)

            command = forced_command

        if command is not None:
            self._command = command
            result = self._session.exec_requested(command)
        elif subsystem is not None:
            self._subsystem = subsystem
            result = self._session.subsystem_requested(subsystem)
        else:
            result = self._session.shell_requested()

        return result

    def _process_shell_request(self, packet):
        """Process a request to open a shell"""

        packet.check_end()

        self.logger.info('  Interactive shell requested')
        return self._start_session()

    def _process_exec_request(self, packet):
        """Process a request to execute a command"""

        command = packet.get_string()
        packet.check_end()

        try:
            command = command.decode('utf-8')
        except UnicodeDecodeError:
            return False

        self.logger.info('  Command: %s', command)
        return self._start_session(command=command)

    def _process_subsystem_request(self, packet):
        """Process a request to open a subsystem"""

        subsystem = packet.get_string()
        packet.check_end()

        try:
            subsystem = subsystem.decode('ascii')
        except UnicodeDecodeError:
            return False

        self.logger.info('  Subsystem: %s', subsystem)
        return self._start_session(subsystem=subsystem)

    def _process_window_change_request(self, packet):
        """Process a request to change the window size"""

        width = packet.get_uint32()
        height = packet.get_uint32()
        pixwidth = packet.get_uint32()
        pixheight = packet.get_uint32()
        packet.check_end()

        if pixwidth or pixheight:
            self.logger.info('Received window change: %sx%s (%sx%s pixels)',
                             width, height, pixwidth, pixheight)
        else:
            self.logger.info('Recceived window change: %sx%s', width, height)

        self._term_size = (width, height, pixwidth, pixheight)
        self._session.terminal_size_changed(width, height, pixwidth, pixheight)
        return True

    def _process_signal_request(self, packet):
        """Process a request to send a signal"""

        signal = packet.get_string()
        packet.check_end()

        try:
            signal = signal.decode('ascii')
        except UnicodeDecodeError:
            return False

        self.logger.info('Received %s signal', signal)

        self._session.signal_received(signal)
        return True

    def _process_break_request(self, packet):
        """Process a request to send a break"""

        msec = packet.get_uint32()
        packet.check_end()

        self.logger.info('Received %d msec break', msec)

        return self._session.break_received(msec)

    def get_terminal_type(self):
        """Return the terminal type for this session

           This method returns the terminal type set by the client
           when the session was opened. If the client didn't request
           a pseudo-terminal, this method will return `None`. Calls
           to this method should only be made after :meth:`session_started
           <SSHServerSession.session_started>` has been called on the
           :class:`SSHServerSession`. When using the stream-based API,
           calls to this can be made at any time after the handler
           function has started up.

           :returns: A `str` containing the terminal type or `None` if
                     no pseudo-terminal was requested

        """

        return self._term_type

    def get_terminal_size(self):
        """Return terminal size information for this session

           This method returns the latest terminal size information set
           by the client. If the client didn't set any terminal size
           information, all values returned will be zero. Calls to
           this method should only be made after :meth:`session_started
           <SSHServerSession.session_started>` has been called on the
           :class:`SSHServerSession`. When using the stream-based API,
           calls to this can be made at any time after the handler
           function has started up.

           Also see :meth:`terminal_size_changed()
           <SSHServerSession.terminal_size_changed>` or the
           :exc:`TerminalSizeChanged` exception for how to get notified
           when the terminal size changes.

           :returns: A tuple of four `int` values containing the width and
                     height of the terminal in characters and the width
                     and height of the terminal in pixels

        """

        return self._term_size

    def get_terminal_mode(self, mode):
        """Return the requested TTY mode for this session

           This method looks up the value of a POSIX terminal mode
           set by the client when the session was opened. If the client
           didn't request a pseudo-terminal or didn't set the requested
           TTY mode opcode, this method will return `None`. Calls to
           this method should only be made after :meth:`session_started
           <SSHServerSession.session_started>` has been called on the
           :class:`SSHServerSession`. When using the stream-based API,
           calls to this can be made at any time after the handler
           function has started up.

           :param mode:
               POSIX terminal mode taken from :ref:`POSIX terminal modes
               <PTYModes>` to look up
           :type mode: `int`

           :returns: An `int` containing the value of the requested
                     POSIX terminal mode or `None` if the requested
                     mode was not set

        """

        return self._term_modes.get(mode)

    def get_terminal_modes(self):
<<<<<<< HEAD
        """Return all TTY modes for this session

           This method returns all the values of POSIX terminal modes
           set by the client when the session was opened. If the client
           didn't request a pseudo-terminal or didn't set the requested
           TTY mode opcode, this method will return an empty dictionary.
           Calls to this method should only be made after
=======
        """Return the TTY modes for this session

           This method returns a mapping of all the POSIX terminal modes
           set by the client when the session was opened. If the client
           didn't request a pseudo-terminal, this method will return an
           empty mapping. Calls to this method should only be made after
>>>>>>> e340d146
           :meth:`session_started <SSHServerSession.session_started>`
           has been called on the :class:`SSHServerSession`. When using
           the stream-based API, calls to this can be made at any time
           after the handler function has started up.

<<<<<<< HEAD
           :returns: A dictionary containing all the requested POSIX
                     terminal modes or an empty dictionary if no modes
                     were requested

        """

        return types.MappingProxyType(self._term_modes)
=======
            :returns: A mapping containing all the POSIX terminal modes
                      set by the client or an empty mapping if no
                      pseudo-terminal was requested

        """

        return MappingProxyType(self._term_modes)
>>>>>>> e340d146

    def get_x11_display(self):
        """Return the display to use for X11 forwarding

           When X11 forwarding has been requested by the client, this
           method returns the X11 display which should be used to open
           a forwarded connection. If the client did not request X11
           forwarding, this method returns `None`.

           :returns: A `str` containing the X11 display or `None` if
                     X11 fowarding was not requested

        """

        return self._x11_display

    def get_agent_path(self):
        """Return the path of the ssh-agent listening socket

           When agent forwarding has been requested by the client,
           this method returns the path of the listening socket which
           should be used to open a forwarded agent connection. If the
           client did not request agent forwarding, this method returns
           `None`.

           :returns: A `str` containing the ssh-agent socket path or
                     `None` if agent fowarding was not requested

        """

        return self._conn.get_agent_path()

    def set_xon_xoff(self, client_can_do):
        """Set whether the client should enable XON/XOFF flow control

           This method can be called to tell the client whether or not
           to enable XON/XOFF flow control, indicating that it should
           intercept Control-S and Control-Q coming from its local
           terminal to pause and resume output, respectively.
           Applications should set client_can_do to `True` to
           enable this functionality or to `False` to tell the client
           to forward Control-S and Control-Q through as normal input.

           :param client_can_do:
               Whether or not the client should enable XON/XOFF flow control
           :type client_can_do: `bool`

        """

        self.logger.info('Sending XON/XOFF flow control %s',
                         'enable' if client_can_do else 'disable')

        self._send_request(b'xon-xoff', Boolean(client_can_do))

    def write_stderr(self, data):
        """Write output to stderr

           This method can be called to send output to the client which
           is intended to be displayed on stderr. If an encoding was
           specified when the channel was created, the data should be
           provided as a string and will be converted using that
           encoding. Otherwise, the data should be provided as bytes.

           :param data:
               The data to send to stderr
           :type data: `str` or `bytes`

           :raises: :exc:`OSError` if the channel isn't open for sending

        """

        self.write(data, EXTENDED_DATA_STDERR)

    def writelines_stderr(self, list_of_data):
        """Write a list of data bytes to stderr

           This method can be called to write a list (or any iterable) of
           data bytes to the channel. It is functionality equivalent to
           calling :meth:`write_stderr` on each element in the list.

        """

        self.writelines(list_of_data, EXTENDED_DATA_STDERR)

    def exit(self, status):
        """Send exit status and close the channel

           This method can be called to report an exit status for the
           process back to the client and close the channel. A zero
           exit status is generally returned when the operation was
           successful. After reporting the status, the channel is
           closed.

           :param status:
               The exit status to report to the client
           :type status: `int`

           :raises: :exc:`OSError` if the channel isn't open

        """

        status &= 0xff

        if self._send_state not in {'close_pending', 'closed'}:
            self.logger.info('Sending exit status %d', status)

            self._send_request(b'exit-status', UInt32(status))
            self.close()

    def exit_with_signal(self, signal, core_dumped=False,
                         msg='', lang=DEFAULT_LANG):
        """Send exit signal and close the channel

           This method can be called to report that the process
           terminated abnormslly with a signal. A more detailed
           error message may also provided, along with an indication
           of whether or not the process dumped core. After
           reporting the signal, the channel is closed.

           :param signal:
               The signal which caused the process to exit
           :param core_dumped: (optional)
               Whether or not the process dumped core
           :param msg: (optional)
               Details about what error occurred
           :param lang: (optional)
               The language the error message is in
           :type signal: `str`
           :type core_dumped: `bool`
           :type msg: `str`
           :type lang: `str`

           :raises: :exc:`OSError` if the channel isn't open

        """

        self.logger.info('Sending exit signal %s', signal)
        self.logger.debug1('  Core dumped: %s', core_dumped)
        self.logger.debug1('  Message: %s', msg)

        if self._send_state not in {'close_pending', 'closed'}:
            self._send_request(b'exit-signal', String(signal),
                               Boolean(core_dumped), String(msg), String(lang))
            self.close()


class SSHForwardChannel(SSHChannel):
    """SSH channel for forwarding TCP and UNIX domain connections"""

    async def _finish_open_request(self, session):
        """Finish processing a forward channel open request"""

        await super()._finish_open_request(session)

        if self._session is not None:
            self._session.session_started()
            self.resume_reading()

    async def _open_forward(self, session_factory, chantype, *args):
        """Open a forward channel"""

        packet = await super()._open(chantype, *args)

        # Forward channels should have no extra data in the open confirmation
        packet.check_end()

        self._session = session_factory()
        self._session.connection_made(self)
        self._session.session_started()
        self._conn.create_task(self._start_reading(), self.logger)

        return self._session


class SSHTCPChannel(SSHForwardChannel):
    """SSH TCP channel"""

    async def _open_tcp(self, session_factory, chantype, host, port,
                        orig_host, orig_port):
        """Open a TCP channel"""

        self.set_extra_info(peername=(None, None),
                            local_peername=(orig_host, orig_port),
                            remote_peername=(host, port))

        return (await super()._open_forward(session_factory, chantype,
                                            String(host), UInt32(port),
                                            String(orig_host),
                                            UInt32(orig_port)))

    async def connect(self, session_factory, host, port, orig_host, orig_port):
        """Create a new outbound TCP session"""

        return (await self._open_tcp(session_factory, b'direct-tcpip',
                                     host, port, orig_host, orig_port))

    async def accept(self, session_factory, host, port, orig_host, orig_port):
        """Create a new forwarded TCP session"""

        return (await self._open_tcp(session_factory, b'forwarded-tcpip',
                                     host, port, orig_host, orig_port))

    def set_inbound_peer_names(self, dest_host, dest_port,
                               orig_host, orig_port):
        """Set local and remote peer names for inbound connections"""

        self.set_extra_info(peername=(None, None),
                            local_peername=(dest_host, dest_port),
                            remote_peername=(orig_host, orig_port))


class SSHUNIXChannel(SSHForwardChannel):
    """SSH UNIX channel"""

    async def _open_unix(self, session_factory, chantype, path, *args):
        """Open a UNIX channel"""

        self.set_extra_info(local_peername='', remote_peername=path)

        return await super()._open_forward(session_factory, chantype,
                                           String(path), *args)

    async def connect(self, session_factory, path):
        """Create a new outbound UNIX session"""

        # OpenSSH appears to have a bug which requires an originator
        # host and port to be sent after the path name to connect to
        # when opening a direct streamlocal channel.
        return await self._open_unix(session_factory,
                                     b'direct-streamlocal@openssh.com',
                                     path, String(''), UInt32(0))

    async def accept(self, session_factory, path):
        """Create a new forwarded UNIX session"""

        return await self._open_unix(session_factory,
                                     b'forwarded-streamlocal@openssh.com',
                                     path, String(''))

    def set_inbound_peer_names(self, dest_path):
        """Set local and remote peer names for inbound connections"""

        self.set_extra_info(local_peername=dest_path, remote_peername='')


class SSHX11Channel(SSHForwardChannel):
    """SSH X11 channel"""

    async def open(self, session_factory, orig_host, orig_port):
        """Open an SSH X11 channel"""

        self.set_extra_info(local_peername=(orig_host, orig_port),
                            remote_peername=(None, None))

        return await self._open_forward(session_factory, b'x11',
                                        String(orig_host), UInt32(orig_port))

    def set_inbound_peer_names(self, orig_host, orig_port):
        """Set local and remote peer name for inbound connections"""

        self.set_extra_info(local_peername=(None, None),
                            remote_peername=(orig_host, orig_port))


class SSHAgentChannel(SSHForwardChannel):
    """SSH agent channel"""

    async def open(self, session_factory):
        """Open an SSH agent channel"""

        return await self._open_forward(session_factory,
                                        b'auth-agent@openssh.com')<|MERGE_RESOLUTION|>--- conflicted
+++ resolved
@@ -26,11 +26,7 @@
 import inspect
 import re
 import signal as _signal
-<<<<<<< HEAD
-import types
-=======
 from types import MappingProxyType
->>>>>>> e340d146
 
 from .constants import DEFAULT_LANG, EXTENDED_DATA_STDERR
 from .constants import MSG_CHANNEL_OPEN, MSG_CHANNEL_WINDOW_ADJUST
@@ -1692,44 +1688,24 @@
         return self._term_modes.get(mode)
 
     def get_terminal_modes(self):
-<<<<<<< HEAD
-        """Return all TTY modes for this session
-
-           This method returns all the values of POSIX terminal modes
-           set by the client when the session was opened. If the client
-           didn't request a pseudo-terminal or didn't set the requested
-           TTY mode opcode, this method will return an empty dictionary.
-           Calls to this method should only be made after
-=======
         """Return the TTY modes for this session
 
            This method returns a mapping of all the POSIX terminal modes
            set by the client when the session was opened. If the client
            didn't request a pseudo-terminal, this method will return an
            empty mapping. Calls to this method should only be made after
->>>>>>> e340d146
            :meth:`session_started <SSHServerSession.session_started>`
            has been called on the :class:`SSHServerSession`. When using
            the stream-based API, calls to this can be made at any time
            after the handler function has started up.
-
-<<<<<<< HEAD
-           :returns: A dictionary containing all the requested POSIX
-                     terminal modes or an empty dictionary if no modes
-                     were requested
-
-        """
-
-        return types.MappingProxyType(self._term_modes)
-=======
-            :returns: A mapping containing all the POSIX terminal modes
-                      set by the client or an empty mapping if no
-                      pseudo-terminal was requested
+           
+           :returns: A mapping containing all the POSIX terminal modes
+                     set by the client or an empty mapping if no
+                     pseudo-terminal was requested
 
         """
 
         return MappingProxyType(self._term_modes)
->>>>>>> e340d146
 
     def get_x11_display(self):
         """Return the display to use for X11 forwarding
